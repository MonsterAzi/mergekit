--- conflicted
+++ resolved
@@ -21,12 +21,7 @@
 class SparsificationMethod(str, Enum):
     magnitude = "magnitude"
     random = "random"
-<<<<<<< HEAD
-    rescaled_random = "rescaled_random"
     sample = "sample"
-=======
-
->>>>>>> be526682
 
 def rescale_sum(tensor: torch.Tensor, mask: torch.Tensor):
     """Rescales the values to match the original tensor sum."""
@@ -132,14 +127,8 @@
     if method == SparsificationMethod.magnitude:
         return magnitude(tensor, density=density, rescale=rescale)
     elif method == SparsificationMethod.random:
-<<<<<<< HEAD
-        return bernoulli(tensor, density=density, rescale=False)
-    elif method == SparsificationMethod.rescaled_random:
-        return bernoulli(tensor, density=density, rescale=True)
+        return bernoulli(tensor, density=density, rescale=rescale)
     elif method == SparsificationMethod.sample:
-        return sample(tensor, density=density)
-=======
-        return bernoulli(tensor, density=density, rescale=rescale)
->>>>>>> be526682
+        return sample(tensor, density=density, rescale=rescale)
     else:
         raise NotImplementedError(method)